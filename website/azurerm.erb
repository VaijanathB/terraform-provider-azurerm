--- conflicted
+++ resolved
@@ -302,15 +302,11 @@
                     <a href="/docs/providers/azurerm/d/recovery_services_protection_policy_vm.html">azurerm_recovery_services_protection_policy_vm</a>
                 </li>
 
-<<<<<<< HEAD
-                <li<%= sidebar_current("docs-azurerm-datasource-resource") %>>
+                <li>
                     <a href="/docs/providers/azurerm/d/resource.html">azurerm_resource</a>
                 </li>
 
-                <li<%= sidebar_current("docs-azurerm-datasource-resource-group") %>>
-=======
-                <li>
->>>>>>> 9608d186
+                <li>
                     <a href="/docs/providers/azurerm/d/resource_group.html">azurerm_resource_group</a>
                 </li>
 
