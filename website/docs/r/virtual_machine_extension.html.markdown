---
subcategory: "Compute"
layout: "azurerm"
page_title: "Azure Resource Manager: azurerm_virtual_machine_extension"
description: |-
    Manages a Virtual Machine Extension to provide post deployment
    configuration and run automated tasks.
---

# azurerm_virtual_machine_extension

Manages a Virtual Machine Extension to provide post deployment configuration
and run automated tasks.

~> **NOTE:** Custom Script Extensions for Linux & Windows require that the `commandToExecute` returns a `0` exit code to be classified as successfully deployed. You can achieve this by appending `exit 0` to the end of your `commandToExecute`.

-> **NOTE:** Custom Script Extensions require that the Azure Virtual Machine Guest Agent is running on the Virtual Machine.

## Example Usage

```hcl
resource "azurerm_resource_group" "example" {
  name     = "example-resources"
  location = "West US"
}

resource "azurerm_virtual_network" "example" {
  name                = "acctvn"
  address_space       = ["10.0.0.0/16"]
  location            = azurerm_resource_group.example.location
  resource_group_name = azurerm_resource_group.example.name
}

resource "azurerm_subnet" "example" {
  name                 = "acctsub"
  resource_group_name  = azurerm_resource_group.example.name
  virtual_network_name = azurerm_virtual_network.example.name
  address_prefix       = "10.0.2.0/24"
}

resource "azurerm_network_interface" "example" {
  name                = "acctni"
  location            = azurerm_resource_group.example.location
  resource_group_name = azurerm_resource_group.example.name

  ip_configuration {
    name                          = "testconfiguration1"
    subnet_id                     = azurerm_subnet.example.id
    private_ip_address_allocation = "Dynamic"
  }
}

resource "azurerm_storage_account" "example" {
  name                     = "accsa"
  resource_group_name      = azurerm_resource_group.example.name
  location                 = azurerm_resource_group.example.location
  account_tier             = "Standard"
  account_replication_type = "LRS"

  tags = {
    environment = "staging"
  }
}

resource "azurerm_storage_container" "example" {
  name                  = "vhds"
  resource_group_name   = azurerm_resource_group.example.name
  storage_account_name  = azurerm_storage_account.example.name
  container_access_type = "private"
}

resource "azurerm_virtual_machine" "example" {
  name                  = "acctvm"
  location              = azurerm_resource_group.example.location
  resource_group_name   = azurerm_resource_group.example.name
  network_interface_ids = [azurerm_network_interface.example.id]
  vm_size               = "Standard_F2"

  storage_image_reference {
    publisher = "Canonical"
    offer     = "UbuntuServer"
    sku       = "16.04-LTS"
    version   = "latest"
  }

  storage_os_disk {
    name          = "myosdisk1"
    vhd_uri       = "${azurerm_storage_account.example.primary_blob_endpoint}${azurerm_storage_container.example.name}/myosdisk1.vhd"
    caching       = "ReadWrite"
    create_option = "FromImage"
  }

  os_profile {
    computer_name  = "hostname"
    admin_username = "testadmin"
    admin_password = "Password1234!"
  }

  os_profile_linux_config {
    disable_password_authentication = false
  }

  tags = {
    environment = "staging"
  }
}

resource "azurerm_virtual_machine_extension" "example" {
  name                 = "hostname"
  virtual_machine_id   = azurerm_virtual_machine.example.id
  publisher            = "Microsoft.Azure.Extensions"
  type                 = "CustomScript"
  type_handler_version = "2.0"

  settings = <<SETTINGS
	{
		"commandToExecute": "hostname && uptime"
	}
SETTINGS


  tags = {
    environment = "Production"
  }
}
```

## Argument Reference

The following arguments are supported:

* `name` - (Required) The name of the virtual machine extension peering. Changing
    this forces a new resource to be created.

<<<<<<< HEAD
* `location` - (Optional / **Deprecated**) The location where the extension is created. Changing
    this forces a new resource to be created.

* `resource_group_name` - (Optional / **Deprecated**) The name of the resource group in which to
    create the virtual network. Changing this forces a new resource to be
    created.

* `virtual_machine_id` - (Optional) The resource ID of the virtual machine. This value replaces
    `location`, `resource_group_name` and `virtual_machine_name`. Changing this forces a new
=======
* `virtual_machine_id` - (Required) The resource ID of the virtual machine. Changing this forces a new
>>>>>>> 86772534
    resource to be created

* `publisher` - (Required) The publisher of the extension, available publishers
    can be found by using the Azure CLI.

* `type` - (Required) The type of extension, available types for a publisher can
    be found using the Azure CLI.

~> **Note:** The `Publisher` and `Type` of Virtual Machine Extensions can be found using the Azure CLI, via:
```shell
$ az vm extension image list --location westus -o table
```

* `type_handler_version` - (Required) Specifies the version of the extension to
    use, available versions can be found using the Azure CLI.

* `auto_upgrade_minor_version` - (Optional) Specifies if the platform deploys
    the latest minor version update to the `type_handler_version` specified.

* `settings` - (Required) The settings passed to the extension, these are
    specified as a JSON object in a string.

~> **Please Note:** Certain VM Extensions require that the keys in the `settings` block are case sensitive. If you're seeing unhelpful errors, please ensure the keys are consistent with how Azure is expecting them (for instance, for the `JsonADDomainExtension` extension, the keys are expected to be in `TitleCase`.)

* `protected_settings` - (Optional) The protected_settings passed to the
    extension, like settings, these are specified as a JSON object in a string.

~> **Please Note:** Certain VM Extensions require that the keys in the `protected_settings` block are case sensitive. If you're seeing unhelpful errors, please ensure the keys are consistent with how Azure is expecting them (for instance, for the `JsonADDomainExtension` extension, the keys are expected to be in `TitleCase`.)

* `tags` - (Optional) A mapping of tags to assign to the resource.

## Attributes Reference

The following attributes are exported:

* `id` - The ID of the Virtual Machine Extension.

## Timeouts

The `timeouts` block allows you to specify [timeouts](https://www.terraform.io/docs/configuration/resources.html#timeouts) for certain actions:

* `create` - (Defaults to 30 minutes) Used when creating the Virtual Machine Extension.
* `update` - (Defaults to 30 minutes) Used when updating the Virtual Machine Extension.
* `read` - (Defaults to 5 minutes) Used when retrieving the Virtual Machine Extension.
* `delete` - (Defaults to 30 minutes) Used when deleting the Virtual Machine Extension.

## Import

Virtual Machine Extensions can be imported using the `resource id`, e.g.

```shell
terraform import azurerm_virtual_machine_extension.example /subscriptions/00000000-0000-0000-0000-000000000000/resourceGroups/mygroup1/providers/Microsoft.Compute/virtualMachines/myVM/extensions/hostname
```<|MERGE_RESOLUTION|>--- conflicted
+++ resolved
@@ -132,20 +132,8 @@
 * `name` - (Required) The name of the virtual machine extension peering. Changing
     this forces a new resource to be created.
 
-<<<<<<< HEAD
-* `location` - (Optional / **Deprecated**) The location where the extension is created. Changing
-    this forces a new resource to be created.
 
-* `resource_group_name` - (Optional / **Deprecated**) The name of the resource group in which to
-    create the virtual network. Changing this forces a new resource to be
-    created.
-
-* `virtual_machine_id` - (Optional) The resource ID of the virtual machine. This value replaces
-    `location`, `resource_group_name` and `virtual_machine_name`. Changing this forces a new
-=======
-* `virtual_machine_id` - (Required) The resource ID of the virtual machine. Changing this forces a new
->>>>>>> 86772534
-    resource to be created
+* `virtual_machine_id` - (Required) The resource ID of the virtual machine. Changing this forces a new resource to be created
 
 * `publisher` - (Required) The publisher of the extension, available publishers
     can be found by using the Azure CLI.
